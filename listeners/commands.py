"""
Comprehensive Slack Command Handlers for Jain Global Trading Bot

This module provides complete command handling functionality including the /trade command
with comprehensive channel validation, user authentication, permission checking, command
routing, parameter parsing, error handling, logging, metrics collection, and audit trail
generation.

The command handlers implement role-based access control, security validation, rate limiting,
and comprehensive error recovery mechanisms while providing rich user feedback and
maintaining detailed audit trails for compliance requirements.
"""

import asyncio
import logging
import time
import uuid
from datetime import datetime, timezone
from typing import Dict, Any, Optional, List, Tuple, TYPE_CHECKING
from dataclasses import dataclass
from enum import Enum
import json

if TYPE_CHECKING:
    from services.service_container import ServiceContainer

from slack_bolt import App, Ack, BoltContext
from slack_sdk import WebClient
from slack_sdk.errors import SlackApiError

# Import our services and models
from services.auth import AuthService, AuthenticationError, AuthorizationError, SessionError, RateLimitError, SecurityViolationError
from services.database import DatabaseService, DatabaseError, NotFoundError, ConflictError
from services.service_container import ServiceContainer, get_container
from models.user import User, UserRole, Permission
from ui.trade_widget import TradeWidget, WidgetContext, WidgetState, UITheme
from utils.validators import validate_channel_id, validate_user_id, ValidationError
from config.settings import get_config

# Configure logging
logger = logging.getLogger(__name__)


class CommandType(Enum):
    """Enumeration of supported command types."""
    TRADE = "trade"
    PORTFOLIO = "portfolio"
    PM_DASHBOARD = "pm_dashboard"
    HELP = "help"
    STATUS = "status"


class CommandError(Exception):
    """Base exception for command handling errors."""
    
    def __init__(self, message: str, error_code: Optional[str] = None, user_friendly: bool = True):
        self.message = message
        self.error_code = error_code
        self.user_friendly = user_friendly
        super().__init__(self.message)


class CommandValidationError(CommandError):
    """Exception for command validation errors."""
    pass


class CommandAuthorizationError(CommandError):
    """Exception for command authorization errors."""
    pass


@dataclass
class CommandContext:
    """Context information for command processing."""
    command_type: CommandType
    user_id: str
    slack_user_id: str
    team_id: str
    channel_id: str
    channel_name: str
    trigger_id: str
    command_text: str
    response_url: str
    timestamp: datetime
    
    # Parsed parameters
    parameters: Dict[str, Any] = None
    
    # Authentication context
    user: Optional[User] = None
    session_id: Optional[str] = None
    
    # Request metadata
    request_id: str = None
    ip_address: Optional[str] = None
    user_agent: Optional[str] = None
    
    def __post_init__(self):
        """Initialize default values."""
        if self.parameters is None:
            self.parameters = {}
        if self.request_id is None:
            self.request_id = str(uuid.uuid4())


class CommandMetrics:
    """Command execution metrics tracking."""
    
    def __init__(self):
        self.commands_processed = 0
        self.commands_successful = 0
        self.commands_failed = 0
        self.authentication_failures = 0
        self.authorization_failures = 0
        self.validation_failures = 0
        self.response_times = []
        self.error_counts = {}
        
    def record_command(self, success: bool, response_time: float, error_type: Optional[str] = None):
        """Record command execution metrics."""
        self.commands_processed += 1
        if success:
            self.commands_successful += 1
        else:
            self.commands_failed += 1
            if error_type:
                self.error_counts[error_type] = self.error_counts.get(error_type, 0) + 1
        
        self.response_times.append(response_time)
        
        # Keep only last 1000 response times
        if len(self.response_times) > 1000:
            self.response_times = self.response_times[-1000:]
    
    def get_average_response_time(self) -> float:
        """Get average response time in milliseconds."""
        return sum(self.response_times) / len(self.response_times) * 1000 if self.response_times else 0.0
    
    def get_success_rate(self) -> float:
        """Get command success rate as percentage."""
        return (self.commands_successful / self.commands_processed * 100) if self.commands_processed > 0 else 0.0


class CommandHandler:
    """
    Comprehensive command handler with authentication, authorization, and validation.
    
    This class provides complete command processing functionality including:
    - Channel validation and access control
    - User authentication and session management
    - Role-based permission checking
    - Command routing and parameter parsing
    - Comprehensive error handling and recovery
    - Audit trail generation and compliance logging
    - Performance metrics and monitoring
    - Rate limiting and security controls
    """
    
    def __init__(self, auth_service: AuthService, database_service: DatabaseService):
        """
        Initialize command handler with required services.
        
        Args:
            auth_service: Authentication service instance
            database_service: Database service instance
        """
        self.auth_service = auth_service
        self.db_service = database_service
        self.config = get_config()
        
        # Initialize UI components
        self.trade_widget = TradeWidget()
        
        # Metrics tracking
        self.metrics = CommandMetrics()
        
        # Command routing table
        self.command_routes = {
            CommandType.TRADE: self._handle_trade_command,
            CommandType.PORTFOLIO: self._handle_portfolio_command,
            CommandType.PM_DASHBOARD: self._handle_pm_dashboard_command,
            CommandType.HELP: self._handle_help_command,
            CommandType.STATUS: self._handle_status_command
        }
        
        # Rate limiting
        self._rate_limits = {}  # user_id -> [timestamps]
        self._rate_limit_window = 60  # 1 minute
        self._rate_limit_max = 10  # 10 commands per minute
        
        logger.info("CommandHandler initialized with comprehensive security and validation")
    
    async def process_command(self, command_type: CommandType, body: Dict[str, Any], 
                            client: WebClient, ack: Ack, context: BoltContext) -> None:
        """
        Process incoming slash command with comprehensive validation and error handling.
        
        Args:
            command_type: Type of command being processed
            body: Slack command payload
            client: Slack WebClient instance
            ack: Slack acknowledgment function
            context: Bolt context
        """
        start_time = time.time()
        command_context = None
        success = False
        error_type = None
        
        try:
            # Note: ack() is now called in the wrapper before this method runs
            # to avoid event loop nesting issues with asyncio.run()
            
            # Create command context
            command_context = self._create_command_context(command_type, body, context)
            
            logger.info(
<<<<<<< HEAD
                f"Processing command: {command_type.value} | User: {command_context.slack_user_id} | "
                f"Channel: {command_context.channel_id} | Request: {command_context.request_id}"
=======
                f"Processing command: {command_type.value} | "
                f"User: {command_context.slack_user_id} | "
                f"Channel: {command_context.channel_id} | "
                f"Request: {command_context.request_id}"
>>>>>>> f9d84839
            )
            
            # Validate and authenticate
            await self._validate_and_authenticate(command_context, client)
            
            # Check rate limits
            await self._check_rate_limits(command_context)
            
            # Route to specific command handler
            handler = self.command_routes.get(command_type)
            if not handler:
                raise CommandError(f"Unknown command type: {command_type.value}", "UNKNOWN_COMMAND")
            
            # Execute command handler
            await handler(command_context, client)
            
            success = True
            logger.info(
<<<<<<< HEAD
                f"Command processed successfully: {command_type.value} | User: {command_context.slack_user_id} | "
                f"Request: {command_context.request_id} | Response time: {(time.time() - start_time) * 1000:.2f}ms"
=======
                f"Command processed successfully: {command_type.value} | "
                f"User: {command_context.slack_user_id} | "
                f"Request: {command_context.request_id} | "
                f"Response time: {(time.time() - start_time) * 1000:.2f}ms"
>>>>>>> f9d84839
            )
            
        except RateLimitError as e:
            error_type = "RATE_LIMIT"
            self.metrics.authentication_failures += 1
            await self._send_error_response(
                client, command_context, 
                f"⏱️ Rate limit exceeded. {e.message}",
                ephemeral=True
            )
<<<<<<< HEAD
            user_id = command_context.slack_user_id if command_context else "unknown"
            logger.warning(f"Rate limit exceeded | User: {user_id} | Error: {str(e)}")
=======
            logger.warning(
                f"Rate limit exceeded | "
                f"User: {command_context.slack_user_id if command_context else 'unknown'} | "
                f"Error: {str(e)}"
            )
>>>>>>> f9d84839
            
        except AuthenticationError as e:
            error_type = "AUTHENTICATION"
            self.metrics.authentication_failures += 1
            await self._send_error_response(
                client, command_context,
                f"🔐 Authentication failed: {e.message}",
                ephemeral=True
            )
<<<<<<< HEAD
            user_id = command_context.slack_user_id if command_context else "unknown"
            logger.warning(f"Authentication failed | User: {user_id} | Error: {str(e)}")
=======
            logger.warning(
                f"Authentication failed | "
                f"User: {command_context.slack_user_id if command_context else 'unknown'} | "
                f"Error: {str(e)}"
            )
>>>>>>> f9d84839
            
        except AuthorizationError as e:
            error_type = "AUTHORIZATION"
            self.metrics.authorization_failures += 1
            await self._send_error_response(
                client, command_context,
                f"🚫 Access denied: {e.message}",
                ephemeral=True
            )
<<<<<<< HEAD
            user_id = command_context.slack_user_id if command_context else "unknown"
            logger.warning(f"Authorization failed | User: {user_id} | Error: {str(e)}")
=======
            logger.warning(
                f"Authorization failed | "
                f"User: {command_context.slack_user_id if command_context else 'unknown'} | "
                f"Error: {str(e)}"
            )
>>>>>>> f9d84839
            
        except CommandValidationError as e:
            error_type = "VALIDATION"
            self.metrics.validation_failures += 1
            await self._send_error_response(
                client, command_context,
                f"❌ Invalid command: {e.message}",
                ephemeral=True
            )
<<<<<<< HEAD
            user_id = command_context.slack_user_id if command_context else "unknown"
            logger.warning(f"Command validation failed | User: {user_id} | Error: {str(e)}")
=======
            logger.warning(
                f"Command validation failed | "
                f"User: {command_context.slack_user_id if command_context else 'unknown'} | "
                f"Error: {str(e)}"
            )
>>>>>>> f9d84839
            
        except SecurityViolationError as e:
            error_type = "SECURITY_VIOLATION"
            await self._send_error_response(
                client, command_context,
                "🚨 Security violation detected. This incident has been logged.",
                ephemeral=True
            )
<<<<<<< HEAD
            user_id = command_context.slack_user_id if command_context else "unknown"
            logger.error(f"Security violation detected | User: {user_id} | Type: {e.violation_type} | Error: {str(e)}")
=======
            logger.error(
                f"Security violation detected | "
                f"User: {command_context.slack_user_id if command_context else 'unknown'} | "
                f"Violation: {e.violation_type} | "
                f"Error: {str(e)}"
            )
>>>>>>> f9d84839
            
        except SlackApiError as e:
            error_type = "SLACK_API"
            await self._send_error_response(
                client, command_context,
                "📡 Communication error with Slack. Please try again.",
                ephemeral=True
            )
<<<<<<< HEAD
            user_id = command_context.slack_user_id if command_context else "unknown"
            logger.error(f"Slack API error | User: {user_id} | Error: {str(e)}")
=======
            logger.error(
                f"Slack API error | "
                f"User: {command_context.slack_user_id if command_context else 'unknown'} | "
                f"Error: {str(e)}"
            )
>>>>>>> f9d84839
            
        except Exception as e:
            error_type = "SYSTEM"
            await self._send_error_response(
                client, command_context,
                "⚠️ System error occurred. Please try again or contact support.",
                ephemeral=True
            )
<<<<<<< HEAD
            cmd_type = command_type.value if command_type else "unknown"
            user_id = command_context.slack_user_id if command_context else "unknown"
            logger.error(f"Unexpected error processing command | Type: {cmd_type} | User: {user_id} | Error: {str(e)}", exc_info=True)
=======
            logger.error(
                f"Unexpected error processing command | "
                f"Command: {command_type.value if command_type else 'unknown'} | "
                f"User: {command_context.slack_user_id if command_context else 'unknown'} | "
                f"Error: {str(e)}",
                exc_info=True
            )
>>>>>>> f9d84839
            
        finally:
            # Record metrics
            response_time = time.time() - start_time
            self.metrics.record_command(success, response_time, error_type)
            
            # Log audit event
            if command_context:
                await self._log_audit_event(command_context, success, error_type, response_time)
    
    def _create_command_context(self, command_type: CommandType, body: Dict[str, Any], 
                              context: BoltContext) -> CommandContext:
        """Create command context from Slack payload."""
        return CommandContext(
            command_type=command_type,
            user_id=body.get("user_id", ""),
            slack_user_id=body.get("user_id", ""),
            team_id=body.get("team_id", ""),
            channel_id=body.get("channel_id", ""),
            channel_name=body.get("channel_name", ""),
            trigger_id=body.get("trigger_id", ""),
            command_text=body.get("text", "").strip(),
            response_url=body.get("response_url", ""),
            timestamp=datetime.now(timezone.utc),
            ip_address=context.get("client_ip") if context else None,
            user_agent=context.get("user_agent") if context else None
        )
    
    async def _validate_and_authenticate(self, command_context: CommandContext, client: WebClient) -> None:
        """Validate command and authenticate user."""
        # Validate basic command structure
        if not command_context.slack_user_id:
            raise CommandValidationError("Missing user ID", "MISSING_USER_ID")
        
        if not command_context.channel_id:
            raise CommandValidationError("Missing channel ID", "MISSING_CHANNEL_ID")
        
        if not command_context.team_id:
            raise CommandValidationError("Missing team ID", "MISSING_TEAM_ID")
        
<<<<<<< HEAD
        # Authenticate user and create session FIRST
=======
        # Authenticate user and create session first
>>>>>>> f9d84839
        user, session = await self.auth_service.authenticate_slack_user(
            command_context.slack_user_id,
            command_context.team_id,
            command_context.channel_id,
            command_context.ip_address,
            command_context.user_agent
        )
        
        # Update command context with authenticated user
        command_context.user = user
        command_context.session_id = session.session_id
        
<<<<<<< HEAD
        # Validate channel access AFTER we have the user
=======
        # Validate channel access (now that we have the user)
>>>>>>> f9d84839
        await self._validate_channel_access(command_context)
        
        logger.info(
            f"User authenticated successfully | "
            f"User: {user.user_id} | "
            f"Role: {user.role.value} | "
            f"Session: {session.session_id}"
        )
    
    async def _validate_channel_access(self, command_context: CommandContext) -> None:
        """Validate that command is being used in an approved channel."""
        try:
            # Check if channel is approved for trading commands
            is_approved = await self.auth_service.authorize_channel_access(
<<<<<<< HEAD
                command_context.user,  # Now we have the authenticated user
=======
                command_context.user,  # Now we have the user
>>>>>>> f9d84839
                command_context.channel_id
            )
            
            if not is_approved:
                # Get channel info for better error message
                try:
                    channel_info = await self.db_service.get_channel_info(command_context.channel_id)
                    if channel_info:
                        raise CommandAuthorizationError(
                            f"Trading commands are not allowed in #{command_context.channel_name}. "
                            "Please use an approved private channel.",
                            "CHANNEL_NOT_APPROVED"
                        )
                except NotFoundError:
                    pass
                
                raise CommandAuthorizationError(
                    "Trading commands are only available in approved private channels. "
                    "Please contact your administrator to request channel approval.",
                    "CHANNEL_NOT_APPROVED"
                )
                
        except AuthorizationError as e:
            raise CommandAuthorizationError(e.message, e.required_permission)
    
    async def _check_rate_limits(self, command_context: CommandContext) -> None:
        """Check and enforce rate limits for user commands."""
        user_id = command_context.slack_user_id
        current_time = time.time()
        
        # Clean old entries
        if user_id in self._rate_limits:
            self._rate_limits[user_id] = [
                timestamp for timestamp in self._rate_limits[user_id]
                if current_time - timestamp < self._rate_limit_window
            ]
        else:
            self._rate_limits[user_id] = []
        
        # Check if limit exceeded
        if len(self._rate_limits[user_id]) >= self._rate_limit_max:
            retry_after = int(self._rate_limit_window - (current_time - self._rate_limits[user_id][0]))
            raise RateLimitError(
                f"Too many commands. Try again in {retry_after} seconds.",
                retry_after
            )
        
        # Record this attempt
        self._rate_limits[user_id].append(current_time)
    
    async def _handle_trade_command(self, command_context: CommandContext, client: WebClient) -> None:
        """
        Handle /trade command with enhanced interactive modal.
        
        Args:
            command_context: Command context with user and parameters
            client: Slack WebClient instance
        """
        try:
            # Validate user has trading permissions
            required_permissions = [Permission.EXECUTE_TRADES, Permission.VIEW_TRADES]
            
            missing_permissions = []
            for permission in required_permissions:
                if not command_context.user.has_permission(permission):
                    missing_permissions.append(permission.value)
            
            if missing_permissions:
                raise CommandAuthorizationError(
                    f"Insufficient permissions for trading. Missing: {', '.join(missing_permissions)}",
                    ', '.join(missing_permissions)
                )
            
            # Parse command parameters for symbol extraction
            parameters = self._parse_trade_parameters(command_context.command_text)
            command_context.parameters = parameters
            
            # Import interactive components
            from ui.interactive_trade_widget import InteractiveTradeWidget, InteractiveTradeContext
            
            # Determine initial symbol from parameters or default
            symbol = "AAPL"  # Default symbol
            if parameters.get('symbol'):
                symbol = parameters['symbol'].upper()
            
            # Create interactive context
            interactive_context = InteractiveTradeContext(
                user=command_context.user,
                channel_id=command_context.channel_id,
                trigger_id=command_context.trigger_id,
                symbol=symbol
            )
            
            # Pre-populate with parsed parameters if available
            if parameters.get('quantity'):
                interactive_context.shares = parameters['quantity']
            if parameters.get('trade_type'):
                interactive_context.trade_side = "buy" if parameters['trade_type'].value == "buy" else "sell"
            
            # Fetch market data for the symbol
            try:
                from services.service_container import get_market_data_service
                market_service = get_market_data_service()
                market_quote = await market_service.get_quote(symbol)
                
                # Create interactive widget and update with market data
                widget = InteractiveTradeWidget()
                modal = widget.update_modal_with_price(interactive_context, market_quote)
                
                logger.info(f"Market data fetched for {symbol}: ${market_quote.current_price}")
                
            except Exception as e:
                logger.warning(f"Failed to fetch market data for {symbol}: {e}")
                # Fall back to modal without market data
                widget = InteractiveTradeWidget()
                modal = widget.create_interactive_modal(interactive_context)
            
            # Open the enhanced interactive modal
            await asyncio.to_thread(
                client.views_open,
                trigger_id=command_context.trigger_id,
                view=modal
            )
            
            logger.info(
                f"Enhanced trade modal opened successfully | "
                f"User: {command_context.user.user_id} | "
                f"Channel: {command_context.channel_id} | "
                f"Symbol: {symbol} | "
                f"Features: interactive calculations, multiple order types"
            )
            
        except ValidationError as e:
            raise CommandValidationError(f"Invalid trade parameters: {e.message}", "INVALID_PARAMETERS")
        
        except SlackApiError as e:
            if e.response.get('error') == 'expired_trigger_id':
                await self._send_error_response(
                    client, command_context,
                    "⏱️ Command expired. Please try the /trade command again.",
                    ephemeral=True
                )
            else:
                raise
    
    async def _handle_portfolio_command(self, command_context: CommandContext, client: WebClient) -> None:
        """Handle /portfolio command to show portfolio dashboard with live data."""
        try:
            # Validate user has portfolio viewing permissions
            if not command_context.user.has_permission(Permission.VIEW_PORTFOLIO):
                raise CommandAuthorizationError(
                    "You don't have permission to view portfolio information.",
                    Permission.VIEW_PORTFOLIO.value
                )
            
            # Get user's portfolio
            portfolio = await self.db_service.get_or_create_default_portfolio(command_context.user.user_id)
            
            # Get active positions
            active_positions = portfolio.get_active_positions()
            
            # Build portfolio message
            portfolio_text = (
                f"📊 *Portfolio Summary for {command_context.user.profile.display_name}*\n\n"
                f"*Account Overview:*\n"
                f"• Total Value: ${portfolio.total_value:,.2f}\n"
                f"• Cash Balance: ${portfolio.cash_balance:,.2f}\n"
                f"• Total P&L: ${portfolio.total_pnl:,.2f} "
            )
            
            # Add P&L percentage
            if portfolio.total_cost_basis > 0:
                pnl_pct = (portfolio.total_pnl / portfolio.total_cost_basis * 100)
                pnl_emoji = "📈" if pnl_pct > 0 else "📉" if pnl_pct < 0 else "➡️"
                portfolio_text += f"({pnl_pct:+.2f}% {pnl_emoji})\n"
            else:
                portfolio_text += "(0.00%)\n"
            
            portfolio_text += f"• Day Change: ${portfolio.day_change:,.2f}\n\n"
            
            # Add positions
            if active_positions:
                portfolio_text += f"*Active Positions ({len(active_positions)}):*\n"
                
                # Get market data service for live prices
                from services.market_data import get_market_data_service
                market_data_service = await get_market_data_service()
                
                # Update positions with live prices
                for position in active_positions[:10]:  # Show top 10 positions
                    try:
                        # Fetch current price
                        quote = await market_data_service.get_quote(position.symbol)
                        if quote:
                            # Update position with current price
                            position.update_price(quote.current_price)
                        
                        # Format position display
                        position_pnl = position.get_total_pnl()
                        pnl_emoji = "🟢" if position_pnl > 0 else "🔴" if position_pnl < 0 else "⚪"
                        
                        portfolio_text += (
                            f"{pnl_emoji} *{position.symbol}*: {position.quantity:,} shares @ "
                            f"${position.current_price:.2f} | P&L: ${position_pnl:,.2f}\n"
                        )
                    except Exception as e:
                        logger.warning(f"Failed to update position {position.symbol}: {str(e)}")
                        # Show position without live price update
                        portfolio_text += (
                            f"• *{position.symbol}*: {position.quantity:,} shares @ "
                            f"${position.current_price:.2f}\n"
                        )
                
                if len(active_positions) > 10:
                    portfolio_text += f"\n_...and {len(active_positions) - 10} more positions_\n"
            else:
                portfolio_text += "*Active Positions:* None\n"
                portfolio_text += "_Start trading with `/trade` to build your portfolio_\n"
            
            portfolio_text += (
                f"\n*Portfolio Info:*\n"
                f"• Status: {portfolio.status.value.title()}\n"
                f"• Created: {portfolio.inception_date.strftime('%Y-%m-%d')}\n"
                f"• Last Updated: {portfolio.last_updated.strftime('%Y-%m-%d %H:%M UTC')}\n\n"
                f"💡 *Tip:* Use `/trade` to execute trades"
            )
            
            # Update portfolio in database with live prices
            await self.db_service.update_portfolio(portfolio)
            
            # Send portfolio summary
            await asyncio.to_thread(
                client.chat_postEphemeral,
                channel=command_context.channel_id,
                user=command_context.slack_user_id,
                text=portfolio_text
            )
            
            logger.info(
<<<<<<< HEAD
                "Portfolio command processed with live data",
                user_id=command_context.user.user_id,
                portfolio_value=float(portfolio.total_value),
                active_positions=len(active_positions)
            )
            
        except Exception as e:
            logger.error(f"Error handling portfolio command: {str(e)}", exc_info=True)
            raise
    
    async def _handle_pm_dashboard_command(self, command_context: CommandContext, client: WebClient) -> None:
        """Handle /pm-dashboard command - Portfolio Manager multi-portfolio view."""
        try:
            # Check if user is a Portfolio Manager or Admin
            if not command_context.user.has_permission(Permission.VIEW_ALL_PORTFOLIOS):
                raise CommandAuthorizationError(
                    "You don't have permission to view the Portfolio Manager dashboard. This feature is only available to Portfolio Managers and Admins.",
                    Permission.VIEW_ALL_PORTFOLIOS.value
                )
            
            # Get all portfolios
            all_portfolios = await self.db_service.get_all_portfolios(status=None, limit=50)
            
            # Calculate aggregate metrics
            total_aum = sum(p.total_value for p in all_portfolios)
            total_cash = sum(p.cash_balance for p in all_portfolios)
            total_pnl = sum(p.total_pnl for p in all_portfolios)
            total_traders = len(set(p.user_id for p in all_portfolios))
            total_positions = sum(len(p.get_active_positions()) for p in all_portfolios)
            
            # Build PM dashboard
            dashboard_text = f"📊 *Portfolio Manager Dashboard*\n\n"
            dashboard_text += f"*Aggregate Metrics:*\n"
            dashboard_text += f"• Total AUM: ${total_aum:,.2f}\n"
            dashboard_text += f"• Cash Balance: ${total_cash:,.2f}\n"
            dashboard_text += f"• Total P&L: ${total_pnl:,.2f}\n"
            dashboard_text += f"• Active Traders: {total_traders}\n"
            dashboard_text += f"• Active Positions: {total_positions}\n\n"
            
            # Show top portfolios by P&L
            sorted_portfolios = sorted(all_portfolios, key=lambda p: p.total_pnl, reverse=True)
            
            if sorted_portfolios:
                dashboard_text += f"*Top Performers:*\n"
                for i, portfolio in enumerate(sorted_portfolios[:5], 1):
                    emoji = "🟢" if portfolio.total_pnl > 0 else "🔴" if portfolio.total_pnl < 0 else "⚪"
                    return_pct = (portfolio.total_pnl / portfolio.initial_balance * 100) if portfolio.initial_balance > 0 else 0
                    dashboard_text += f"{emoji} {i}. User `{portfolio.user_id[:8]}...` - ${portfolio.total_pnl:,.2f} ({return_pct:.2f}%)\n"
                
                dashboard_text += f"\n*All Portfolios:*\n"
                for portfolio in sorted_portfolios:
                    emoji = "🟢" if portfolio.total_pnl > 0 else "🔴" if portfolio.total_pnl < 0 else "⚪"
                    active_pos = len(portfolio.get_active_positions())
                    dashboard_text += f"{emoji} `{portfolio.user_id[:12]}` | ${portfolio.total_value:,.2f} | {active_pos} positions | P&L: ${portfolio.total_pnl:,.2f}\n"
            else:
                dashboard_text += "*No active portfolios yet.*\n"
            
            # Add buttons for drill-down
            blocks = [
                {
                    "type": "section",
                    "text": {"type": "mrkdwn", "text": dashboard_text}
                },
                {
                    "type": "divider"
                },
                {
                    "type": "actions",
                    "elements": [
                        {
                            "type": "button",
                            "text": {"type": "plain_text", "text": "🔄 Live Trade Feed"},
                            "action_id": "pm_trade_feed",
                            "style": "primary"
                        },
                        {
                            "type": "button",
                            "text": {"type": "plain_text", "text": "⚠️ Risk Alerts"},
                            "action_id": "pm_risk_alerts"
                        },
                        {
                            "type": "button",
                            "text": {"type": "plain_text", "text": "🔄 Refresh"},
                            "action_id": "pm_refresh"
                        }
                    ]
                }
            ]
            
            # Send dashboard
            await asyncio.to_thread(
                client.chat_postEphemeral,
                channel=command_context.channel_id,
                user=command_context.slack_user_id,
                blocks=blocks,
                text=dashboard_text
=======
                f"Portfolio command processed | User: {command_context.user.user_id}"
>>>>>>> f9d84839
            )
            
            logger.info(
                "PM Dashboard accessed",
                user_id=command_context.user.user_id,
                role=command_context.user.role.value,
                total_portfolios=len(all_portfolios),
                total_aum=float(total_aum)
            )
            
        except CommandAuthorizationError:
            raise
        except Exception as e:
            logger.error(f"Error handling PM dashboard command: {str(e)}", exc_info=True)
            raise
    
    async def _handle_help_command(self, command_context: CommandContext, client: WebClient) -> None:
        """Handle /help command to show available commands and usage."""
        try:
            # Build help message based on user role
            help_text = self._build_help_message(command_context.user)
            
            await asyncio.to_thread(
                client.chat_postEphemeral,
                channel=command_context.channel_id,
                user=command_context.slack_user_id,
                text=help_text
            )
            
            logger.info(
                f"Help command processed | "
                f"User: {command_context.user.user_id} | "
                f"Role: {command_context.user.role.value}"
            )
            
        except Exception as e:
            logger.error(f"Error handling help command: {str(e)}")
            raise
    
    async def _handle_status_command(self, command_context: CommandContext, client: WebClient) -> None:
        """Handle /status command to show system and user status."""
        try:
            # Build status message
            status_text = self._build_status_message(command_context.user)
            
            await asyncio.to_thread(
                client.chat_postEphemeral,
                channel=command_context.channel_id,
                user=command_context.slack_user_id,
                text=status_text
            )
            
            logger.info(
                f"Status command processed | User: {command_context.user.user_id}"
            )
            
        except Exception as e:
            logger.error(f"Error handling status command: {str(e)}")
            raise
    
    def _parse_trade_parameters(self, command_text: str) -> Dict[str, Any]:
        """
        Parse trade command parameters from command text.
        
        Supports formats like:
        - "/trade 500 buy aapl"
        - "/trade buy 500 aapl"
        - "/trade aapl buy 500"
        - "/trade sell 100 tsla"
        
        Args:
            command_text: Raw command text after /trade
            
        Returns:
            Dictionary of parsed parameters
        """
        parameters = {}
        
        if not command_text:
            return parameters
        
        # Clean and split the command text
        parts = [part.strip().upper() for part in command_text.split() if part.strip()]
        
        if not parts:
            return parameters
        
        # Parse each part and categorize
        for part in parts:
            # Check for trade type (BUY/SELL)
            if part in ['BUY', 'SELL'] and 'trade_type' not in parameters:
                from models.trade import TradeType
                parameters['trade_type'] = TradeType.BUY if part == 'BUY' else TradeType.SELL
                continue
            
            # Check for quantity (integer)
            if part.isdigit() and 'quantity' not in parameters:
                try:
                    quantity = int(part)
                    if quantity > 0:
                        parameters['quantity'] = quantity
                        continue
                except ValueError:
                    pass
            
            # Check for symbol (alphabetic, 1-5 characters)
            if part.isalpha() and 1 <= len(part) <= 5 and 'symbol' not in parameters:
                parameters['symbol'] = part
                continue
            
            # Check for price (decimal number)
            try:
                price = float(part)
                if price > 0 and 'price' not in parameters:
                    parameters['price'] = price
                    continue
            except ValueError:
                pass
        
        return parameters
    
    def _build_help_message(self, user: User) -> str:
        """Build role-specific help message."""
        base_help = (
            "🤖 *Jain Global Trading Bot Help*\n\n"
            "*Available Commands:*\n"
            "• `/trade` - Open enhanced interactive trading interface\n"
            "• `/trade aapl` - Pre-filled with symbol\n"
            "• `/trade 500 buy aapl` - Pre-filled trade parameters\n"
            "• `/portfolio` - View portfolio dashboard (App Home)\n"
            "• `/help` - Show this help message\n"
            "• `/status` - Show system and user status\n\n"
            "*Enhanced Trade Features:*\n"
            "• 🧮 Real-time GMV ↔ Shares calculations\n"
            "• 📊 Live market data and price updates\n"
            "• 🎯 Multiple order types (Market, Limit, Stop, Stop Limit)\n"
            "• ⚡ Dynamic field updates as you type\n"
            "• 🔄 Interactive calculations and validations\n\n"
            "*Trade Command Formats:*\n"
            "• `/trade [symbol]` - Open with symbol pre-filled\n"
            "• `/trade [quantity] [buy/sell] [symbol]`\n"
            "• `/trade [buy/sell] [quantity] [symbol]`\n\n"
        )
        
        role_specific = ""
        if user.role == UserRole.RESEARCH_ANALYST:
            role_specific = (
                "*Research Analyst Features:*\n"
                "• Advanced risk analysis and research integration\n"
                "• Comprehensive trade impact assessment\n"
                "• Portfolio Manager notifications for high-risk trades\n\n"
            )
        elif user.role == UserRole.EXECUTION_TRADER:
            role_specific = (
                "*Execution Trader Features:*\n"
                "• Streamlined trade execution interface\n"
                "• Real-time market data integration\n"
                "• Quick order entry and confirmation\n\n"
            )
        elif user.role == UserRole.PORTFOLIO_MANAGER:
            role_specific = (
                "*Portfolio Manager Features:*\n"
                "• Complete portfolio oversight and analytics\n"
                "• Risk management and approval workflows\n"
                "• Team trade monitoring and notifications\n\n"
            )
        
        usage_tips = (
            "*Usage Tips:*\n"
            "• Use `/trade AAPL` to open interactive modal with live AAPL data\n"
            "• Type in Shares field → GMV auto-calculates\n"
            "• Type in GMV field → Shares auto-calculates\n"
            "• Change symbol → Live price updates automatically\n"
            "• Select Limit/Stop orders → Limit price field appears\n"
            "• Commands only work in approved private channels\n"
            "• Check App Home for portfolio and trade history\n\n"
            "*Need Help?* Contact your system administrator or Portfolio Manager."
        )
        
        return base_help + role_specific + usage_tips
    
    def _build_status_message(self, user: User) -> str:
        """Build system and user status message."""
        status_text = (
            f"📊 *System Status*\n\n"
            f"*User Information:*\n"
            f"• Name: {user.profile.display_name}\n"
            f"• Role: {user.role.value.replace('_', ' ').title()}\n"
            f"• Status: {user.status.value.title()}\n"
            f"• Permissions: {len(user.permissions)} active\n\n"
            f"*System Metrics:*\n"
            f"• Commands Processed: {self.metrics.commands_processed:,}\n"
            f"• Success Rate: {self.metrics.get_success_rate():.1f}%\n"
            f"• Avg Response Time: {self.metrics.get_average_response_time():.0f}ms\n\n"
            f"*Last Updated:* {datetime.now(timezone.utc).strftime('%Y-%m-%d %H:%M:%S UTC')}"
        )
        
        return status_text
    
    async def _send_error_response(self, client: WebClient, command_context: Optional[CommandContext],
                                 message: str, ephemeral: bool = True) -> None:
        """Send error response to user."""
        try:
            if not command_context:
                logger.error("Cannot send error response: missing command context")
                return
            
            await asyncio.to_thread(
                client.chat_postEphemeral if ephemeral else client.chat_postMessage,
                channel=command_context.channel_id,
                user=command_context.slack_user_id,
                text=message
            )
            
        except Exception as e:
            logger.error(f"Failed to send error response: {str(e)}")
    
    async def _log_audit_event(self, command_context: CommandContext, success: bool,
                             error_type: Optional[str], response_time: float) -> None:
        """Log audit event for command execution."""
        try:
            audit_data = {
                'command_type': command_context.command_type.value,
                'user_id': command_context.user.user_id if command_context.user else None,
                'slack_user_id': command_context.slack_user_id,
                'channel_id': command_context.channel_id,
                'success': success,
                'error_type': error_type,
                'response_time_ms': int(response_time * 1000),
                'parameters': self._sanitize_parameters_for_dynamodb(command_context.parameters),
                'ip_address': command_context.ip_address,
                'user_agent': command_context.user_agent,
                'request_id': command_context.request_id
            }
            
            # Log to database audit trail
            self.db_service._log_audit_event(
                'command_executed',
                command_context.user.user_id if command_context.user else command_context.slack_user_id,
                audit_data
            )
            
        except Exception as e:
            logger.error(f"Failed to log audit event: {str(e)}")
    
    def _sanitize_parameters_for_dynamodb(self, parameters: Dict[str, Any]) -> Dict[str, Any]:
        """Sanitize parameters to be DynamoDB compatible (no floats)."""
        sanitized = {}
        for key, value in parameters.items():
            if isinstance(value, float):
                # Convert float to string to avoid DynamoDB issues
                sanitized[key] = str(value)
            elif hasattr(value, 'value'):  # Handle enums
                sanitized[key] = value.value
            else:
                sanitized[key] = value
        return sanitized
    



# Global command handler instance
_command_handler: Optional[CommandHandler] = None


def initialize_command_handler(auth_service: AuthService, database_service: DatabaseService) -> None:
    """Initialize global command handler instance."""
    global _command_handler
    _command_handler = CommandHandler(auth_service, database_service)
    logger.info("Command handler initialized globally")


def register_command_handlers(app: App, service_container: Optional['ServiceContainer'] = None) -> None:
    """
    Register all command handlers with the Slack app.
    
    Args:
        app: Slack Bolt application instance
        service_container: Service container for dependency injection
    """
    # Use provided service container or get global one
    container = service_container or get_container()
    
    # Get services from container
    auth_service = container.get(AuthService)
    database_service = container.get(DatabaseService)
    
    # Create command handler for non-trade commands
    command_handler = CommandHandler(auth_service, database_service)
    
    # ========================================
    # REGULAR /TRADE COMMAND WITH PRE-FILLED FORM
    # ========================================
    
    # Register the regular trade command that shows the proper Block Kit form
    @app.command("/trade")
    def handle_trade_command(ack, body, client, context):
<<<<<<< HEAD
        """Handle the /trade slash command."""
        ack()  # Acknowledge immediately BEFORE async processing
        import asyncio
        # Create a dummy ack since we already called it
        dummy_ack = lambda: None
        asyncio.run(command_handler.process_command(
            CommandType.TRADE, body, client, dummy_ack, context
        ))
=======
        """Handle the /trade slash command with pre-filled form."""
        ack()  # Acknowledge immediately
        
        # Run the async command in a thread
        import threading
        import asyncio
        
        def run_async_command():
            try:
                # Create new event loop for this thread
                loop = asyncio.new_event_loop()
                asyncio.set_event_loop(loop)
                
                # Run the async command
                loop.run_until_complete(
                    command_handler.process_command(
                        CommandType.TRADE, body, client, ack, context
                    )
                )
            except Exception as e:
                logger.error(f"Trade command error: {e}")
            finally:
                loop.close()
        
        # Start the async command in a separate thread
        thread = threading.Thread(target=run_async_command)
        thread.start()
    
    logger.info("✅ Enhanced /trade command registered successfully")
    logger.info("🎯 Features: interactive modal, real-time GMV↔Shares calculations, multiple order types, live price updates")
>>>>>>> f9d84839
    
    @app.command("/portfolio")
    def handle_portfolio_command(ack, body, client, context):
        """Handle the /portfolio slash command."""
        ack()  # Acknowledge immediately BEFORE async processing
        import asyncio
        dummy_ack = lambda: None
        asyncio.run(command_handler.process_command(
            CommandType.PORTFOLIO, body, client, dummy_ack, context
        ))
    
    @app.command("/pm-dashboard")
    def handle_pm_dashboard_command(ack, body, client, context):
        """Handle the /pm-dashboard slash command for Portfolio Managers."""
        ack()  # Acknowledge immediately BEFORE async processing
        import asyncio
        dummy_ack = lambda: None
        asyncio.run(command_handler.process_command(
            CommandType.PM_DASHBOARD, body, client, dummy_ack, context
        ))
    
    @app.command("/help")
    def handle_help_command(ack, body, client, context):
        """Handle the /help slash command."""
        ack()  # Acknowledge immediately BEFORE async processing
        import asyncio
        dummy_ack = lambda: None
        asyncio.run(command_handler.process_command(
            CommandType.HELP, body, client, dummy_ack, context
        ))
    
    @app.command("/status")
    def handle_status_command(ack, body, client, context):
        """Handle the /status slash command."""
        ack()  # Acknowledge immediately BEFORE async processing
        import asyncio
        dummy_ack = lambda: None
        asyncio.run(command_handler.process_command(
            CommandType.STATUS, body, client, dummy_ack, context
        ))
    
    # Store handler globally for metrics access
    global _command_handler
    _command_handler = command_handler
    
    # Add message handlers as alternatives to slash commands
    @app.message("help")
    async def handle_help_message(message, say):
        """Handle 'help' message."""
        await command_handler.process_command(
            CommandType.HELP, {"text": "help", "user_id": message["user"]}, None, lambda: None, {}
        )
    
    @app.message("status")
    async def handle_status_message(message, say):
        """Handle 'status' message."""
        await command_handler.process_command(
            CommandType.STATUS, {"text": "status", "user_id": message["user"]}, None, lambda: None, {}
        )
    
    @app.message("portfolio")
    async def handle_portfolio_message(message, say):
        """Handle 'portfolio' message."""
        await command_handler.process_command(
            CommandType.PORTFOLIO, {"text": "portfolio", "user_id": message["user"]}, None, lambda: None, {}
        )
    
    @app.event("app_mention")
    def handle_app_mention_commands(event, say):
        """Handle commands via app mentions like @bot help."""
        try:
            # Extract command from mention text
            text = event.get("text", "").strip()
            # Remove bot mention from text (format: <@U123456> command)
            import re
            command_text = re.sub(r'<@[^>]+>\s*', '', text).strip().lower()
            
            # Map commands
            command_map = {
                'help': CommandType.HELP,
                'status': CommandType.STATUS,
                'portfolio': CommandType.PORTFOLIO,
                'trade': CommandType.TRADE,
                'pm-dashboard': 'pm-dashboard',
                'pm dashboard': 'pm-dashboard',
                'dashboard': 'dashboard',
                'quote': 'quote'
            }
            
            if command_text == 'help':
                help_text = """
🤖 *Trading Bot Commands*

📊 *Portfolio & Trading:*
• `@TestingTradingBot portfolio` - View your portfolio
• `@TestingTradingBot status` - Check bot status
• `@TestingTradingBot trade` - Execute trades (coming soon)

💡 *Tips:*
• All trading is in MOCK MODE for safe testing
• Real market data from Finnhub API
• Use mentions like this message to interact

🚀 *Status:* Bot is running in development mode
                """
                say(help_text)
                
            elif command_text == 'status':
                status_text = """
✅ *Bot Status: ONLINE*

🔧 *System Info:*
• Environment: Development
• Mock Trading: Enabled
• Market Data: Live (Finnhub)
• Database: Mock Mode
• Risk Analysis: Mock Mode

📡 *Connection:* Socket Mode Active
🕐 *Uptime:* Running smoothly
                """
                say(status_text)
                
            elif command_text == 'portfolio':
                portfolio_text = f"""
📊 *Portfolio Summary for <@{event['user']}>*

💰 *Account Balance:*
• Cash: $10,000.00
• Total Value: $10,000.00
• P&L: $0.00 (0.00%)

📈 *Positions:* None yet
• Start trading to see positions here

🎯 *Mock Mode:* All trades are simulated for safety
                """
                say(portfolio_text)
                
            elif command_text == 'trade':
                # Create a simple Block Kit trade interface
                trade_blocks = [
                    {
                        "type": "header",
                        "text": {
                            "type": "plain_text",
                            "text": "🚀 Trading Interface"
                        }
                    },
                    {
                        "type": "section",
                        "text": {
                            "type": "mrkdwn",
                            "text": "*Select a trading action:*"
                        }
                    },
                    {
                        "type": "actions",
                        "elements": [
                            {
                                "type": "button",
                                "text": {
                                    "type": "plain_text",
                                    "text": "📈 Buy Stock"
                                },
                                "style": "primary",
                                "action_id": "buy_stock"
                            },
                            {
                                "type": "button",
                                "text": {
                                    "type": "plain_text",
                                    "text": "📉 Sell Stock"
                                },
                                "style": "danger",
                                "action_id": "sell_stock"
                            }
                        ]
                    },
                    {
                        "type": "divider"
                    },
                    {
                        "type": "section",
                        "text": {
                            "type": "mrkdwn",
                            "text": "*💡 Quick Commands:*\n• `@TestingTradingBot quote AAPL` - Get stock price\n• `@TestingTradingBot portfolio` - View your positions\n• `@TestingTradingBot dashboard` - Full dashboard"
                        }
                    },
                    {
                        "type": "context",
                        "elements": [
                            {
                                "type": "mrkdwn",
                                "text": "🛡️ *Mock Mode:* All trades are simulated for safe testing"
                            }
                        ]
                    }
                ]
                
                try:
                    say(blocks=trade_blocks, text="🚀 Trading Interface")
                except Exception as e:
                    say(f"🚀 *Trading Interface*\n\nUse: `@TestingTradingBot quote AAPL` for quotes\n\nError: {str(e)}")
                
            elif command_text in ['pm-dashboard', 'pm dashboard']:
                # Portfolio Manager Dashboard - show all portfolios
                say(f"""
📊 *Portfolio Manager Dashboard*

To access the full PM dashboard with all trader portfolios, use:
`/pm-dashboard`

*Features:*
• View all trader portfolios
• Aggregate P&L and AUM
• Top performers ranking
• Live trade feed
• Risk alerts

_Note: Requires Portfolio Manager or Admin permissions_
                """)
                
            elif command_text == 'dashboard':
                # Create a simple Block Kit dashboard
                dashboard_blocks = [
                    {
                        "type": "header",
                        "text": {
                            "type": "plain_text",
                            "text": "📊 Trading Dashboard"
                        }
                    },
                    {
                        "type": "section",
                        "fields": [
                            {
                                "type": "mrkdwn",
                                "text": "*💰 Total Value:*\n$10,000.00"
                            },
                            {
                                "type": "mrkdwn",
                                "text": "*💵 Cash Balance:*\n$10,000.00"
                            },
                            {
                                "type": "mrkdwn",
                                "text": "*📈 Day P&L:*\n$0.00 (0.00%)"
                            },
                            {
                                "type": "mrkdwn",
                                "text": "*📊 Positions:*\n0 active"
                            }
                        ]
                    },
                    {
                        "type": "divider"
                    },
                    {
                        "type": "section",
                        "text": {
                            "type": "mrkdwn",
                            "text": "*🎯 Performance Metrics*"
                        }
                    },
                    {
                        "type": "section",
                        "fields": [
                            {
                                "type": "mrkdwn",
                                "text": "*Win Rate:*\nN/A"
                            },
                            {
                                "type": "mrkdwn",
                                "text": "*Total Trades:*\n0"
                            },
                            {
                                "type": "mrkdwn",
                                "text": "*Best Trade:*\nN/A"
                            },
                            {
                                "type": "mrkdwn",
                                "text": "*Risk Level:*\nMedium"
                            }
                        ]
                    },
                    {
                        "type": "divider"
                    },
                    {
                        "type": "actions",
                        "elements": [
                            {
                                "type": "button",
                                "text": {
                                    "type": "plain_text",
                                    "text": "🚀 Start Trading"
                                },
                                "style": "primary",
                                "action_id": "start_trading"
                            },
                            {
                                "type": "button",
                                "text": {
                                    "type": "plain_text",
                                    "text": "📈 View Positions"
                                },
                                "action_id": "view_positions"
                            },
                            {
                                "type": "button",
                                "text": {
                                    "type": "plain_text",
                                    "text": "⚙️ Settings"
                                },
                                "action_id": "settings"
                            }
                        ]
                    }
                ]
                
                try:
                    say(blocks=dashboard_blocks, text="📊 Trading Dashboard")
                except Exception as e:
                    say(f"📊 *Trading Dashboard*\n\nPortfolio Value: $10,000.00\nCash: $10,000.00\nPositions: 0\n\nError: {str(e)}")
                
            elif command_text.startswith('quote'):
                # Extract symbol from command like "quote AAPL"
                parts = text.split()
                if len(parts) >= 3:  # @bot quote AAPL
                    symbol = parts[2].upper()
                    quote_text = f"""
📈 *Stock Quote: {symbol}*

💰 *Price Info:*
• Current: $150.25 ↗️ (+2.15)
• Change: +1.45% 
• Open: $148.10
• High: $151.00
• Low: $147.50

📊 *Volume:* 2.5M shares
🕐 *Last Updated:* Just now
📡 *Source:* Finnhub (Live Data)

⚠️ *Note:* This is demo data. Real quotes coming soon!

💡 *Try:* `@TestingTradingBot trade buy 100 {symbol}`
                    """
                    say(quote_text)
                else:
                    say("📈 *Stock Quote*\n\nUsage: `@TestingTradingBot quote AAPL`\n\nPopular symbols: AAPL, GOOGL, MSFT, TSLA, AMZN")
                
            else:
                say(f"Hi <@{event['user']}>! 👋 Available commands:\n• help\n• status\n• portfolio\n• dashboard\n• quote [SYMBOL]\n• trade")
                
        except Exception as e:
            say(f"Sorry, I had trouble processing that command. Try `@TestingTradingBot help`")

    logger.info("All command handlers registered successfully with service container integration")


def get_command_metrics() -> CommandMetrics:
    """Get current command execution metrics."""
    if not _command_handler:
        return CommandMetrics()
    return _command_handler.metrics<|MERGE_RESOLUTION|>--- conflicted
+++ resolved
@@ -45,7 +45,6 @@
     """Enumeration of supported command types."""
     TRADE = "trade"
     PORTFOLIO = "portfolio"
-    PM_DASHBOARD = "pm_dashboard"
     HELP = "help"
     STATUS = "status"
 
@@ -179,7 +178,6 @@
         self.command_routes = {
             CommandType.TRADE: self._handle_trade_command,
             CommandType.PORTFOLIO: self._handle_portfolio_command,
-            CommandType.PM_DASHBOARD: self._handle_pm_dashboard_command,
             CommandType.HELP: self._handle_help_command,
             CommandType.STATUS: self._handle_status_command
         }
@@ -209,22 +207,17 @@
         error_type = None
         
         try:
-            # Note: ack() is now called in the wrapper before this method runs
-            # to avoid event loop nesting issues with asyncio.run()
+            # Acknowledge command immediately (within 3 seconds)
+            ack()
             
             # Create command context
             command_context = self._create_command_context(command_type, body, context)
             
             logger.info(
-<<<<<<< HEAD
-                f"Processing command: {command_type.value} | User: {command_context.slack_user_id} | "
-                f"Channel: {command_context.channel_id} | Request: {command_context.request_id}"
-=======
                 f"Processing command: {command_type.value} | "
                 f"User: {command_context.slack_user_id} | "
                 f"Channel: {command_context.channel_id} | "
                 f"Request: {command_context.request_id}"
->>>>>>> f9d84839
             )
             
             # Validate and authenticate
@@ -243,15 +236,10 @@
             
             success = True
             logger.info(
-<<<<<<< HEAD
-                f"Command processed successfully: {command_type.value} | User: {command_context.slack_user_id} | "
-                f"Request: {command_context.request_id} | Response time: {(time.time() - start_time) * 1000:.2f}ms"
-=======
                 f"Command processed successfully: {command_type.value} | "
                 f"User: {command_context.slack_user_id} | "
                 f"Request: {command_context.request_id} | "
                 f"Response time: {(time.time() - start_time) * 1000:.2f}ms"
->>>>>>> f9d84839
             )
             
         except RateLimitError as e:
@@ -262,16 +250,11 @@
                 f"⏱️ Rate limit exceeded. {e.message}",
                 ephemeral=True
             )
-<<<<<<< HEAD
-            user_id = command_context.slack_user_id if command_context else "unknown"
-            logger.warning(f"Rate limit exceeded | User: {user_id} | Error: {str(e)}")
-=======
             logger.warning(
                 f"Rate limit exceeded | "
                 f"User: {command_context.slack_user_id if command_context else 'unknown'} | "
                 f"Error: {str(e)}"
             )
->>>>>>> f9d84839
             
         except AuthenticationError as e:
             error_type = "AUTHENTICATION"
@@ -281,16 +264,11 @@
                 f"🔐 Authentication failed: {e.message}",
                 ephemeral=True
             )
-<<<<<<< HEAD
-            user_id = command_context.slack_user_id if command_context else "unknown"
-            logger.warning(f"Authentication failed | User: {user_id} | Error: {str(e)}")
-=======
             logger.warning(
                 f"Authentication failed | "
                 f"User: {command_context.slack_user_id if command_context else 'unknown'} | "
                 f"Error: {str(e)}"
             )
->>>>>>> f9d84839
             
         except AuthorizationError as e:
             error_type = "AUTHORIZATION"
@@ -300,16 +278,11 @@
                 f"🚫 Access denied: {e.message}",
                 ephemeral=True
             )
-<<<<<<< HEAD
-            user_id = command_context.slack_user_id if command_context else "unknown"
-            logger.warning(f"Authorization failed | User: {user_id} | Error: {str(e)}")
-=======
             logger.warning(
                 f"Authorization failed | "
                 f"User: {command_context.slack_user_id if command_context else 'unknown'} | "
                 f"Error: {str(e)}"
             )
->>>>>>> f9d84839
             
         except CommandValidationError as e:
             error_type = "VALIDATION"
@@ -319,16 +292,11 @@
                 f"❌ Invalid command: {e.message}",
                 ephemeral=True
             )
-<<<<<<< HEAD
-            user_id = command_context.slack_user_id if command_context else "unknown"
-            logger.warning(f"Command validation failed | User: {user_id} | Error: {str(e)}")
-=======
             logger.warning(
                 f"Command validation failed | "
                 f"User: {command_context.slack_user_id if command_context else 'unknown'} | "
                 f"Error: {str(e)}"
             )
->>>>>>> f9d84839
             
         except SecurityViolationError as e:
             error_type = "SECURITY_VIOLATION"
@@ -337,17 +305,12 @@
                 "🚨 Security violation detected. This incident has been logged.",
                 ephemeral=True
             )
-<<<<<<< HEAD
-            user_id = command_context.slack_user_id if command_context else "unknown"
-            logger.error(f"Security violation detected | User: {user_id} | Type: {e.violation_type} | Error: {str(e)}")
-=======
             logger.error(
                 f"Security violation detected | "
                 f"User: {command_context.slack_user_id if command_context else 'unknown'} | "
                 f"Violation: {e.violation_type} | "
                 f"Error: {str(e)}"
             )
->>>>>>> f9d84839
             
         except SlackApiError as e:
             error_type = "SLACK_API"
@@ -356,16 +319,11 @@
                 "📡 Communication error with Slack. Please try again.",
                 ephemeral=True
             )
-<<<<<<< HEAD
-            user_id = command_context.slack_user_id if command_context else "unknown"
-            logger.error(f"Slack API error | User: {user_id} | Error: {str(e)}")
-=======
             logger.error(
                 f"Slack API error | "
                 f"User: {command_context.slack_user_id if command_context else 'unknown'} | "
                 f"Error: {str(e)}"
             )
->>>>>>> f9d84839
             
         except Exception as e:
             error_type = "SYSTEM"
@@ -374,11 +332,6 @@
                 "⚠️ System error occurred. Please try again or contact support.",
                 ephemeral=True
             )
-<<<<<<< HEAD
-            cmd_type = command_type.value if command_type else "unknown"
-            user_id = command_context.slack_user_id if command_context else "unknown"
-            logger.error(f"Unexpected error processing command | Type: {cmd_type} | User: {user_id} | Error: {str(e)}", exc_info=True)
-=======
             logger.error(
                 f"Unexpected error processing command | "
                 f"Command: {command_type.value if command_type else 'unknown'} | "
@@ -386,7 +339,6 @@
                 f"Error: {str(e)}",
                 exc_info=True
             )
->>>>>>> f9d84839
             
         finally:
             # Record metrics
@@ -427,11 +379,7 @@
         if not command_context.team_id:
             raise CommandValidationError("Missing team ID", "MISSING_TEAM_ID")
         
-<<<<<<< HEAD
-        # Authenticate user and create session FIRST
-=======
         # Authenticate user and create session first
->>>>>>> f9d84839
         user, session = await self.auth_service.authenticate_slack_user(
             command_context.slack_user_id,
             command_context.team_id,
@@ -444,11 +392,7 @@
         command_context.user = user
         command_context.session_id = session.session_id
         
-<<<<<<< HEAD
-        # Validate channel access AFTER we have the user
-=======
         # Validate channel access (now that we have the user)
->>>>>>> f9d84839
         await self._validate_channel_access(command_context)
         
         logger.info(
@@ -463,11 +407,7 @@
         try:
             # Check if channel is approved for trading commands
             is_approved = await self.auth_service.authorize_channel_access(
-<<<<<<< HEAD
-                command_context.user,  # Now we have the authenticated user
-=======
                 command_context.user,  # Now we have the user
->>>>>>> f9d84839
                 command_context.channel_id
             )
             
@@ -614,7 +554,7 @@
                 raise
     
     async def _handle_portfolio_command(self, command_context: CommandContext, client: WebClient) -> None:
-        """Handle /portfolio command to show portfolio dashboard with live data."""
+        """Handle /portfolio command to show portfolio dashboard."""
         try:
             # Validate user has portfolio viewing permissions
             if not command_context.user.has_permission(Permission.VIEW_PORTFOLIO):
@@ -623,204 +563,23 @@
                     Permission.VIEW_PORTFOLIO.value
                 )
             
-            # Get user's portfolio
-            portfolio = await self.db_service.get_or_create_default_portfolio(command_context.user.user_id)
-            
-            # Get active positions
-            active_positions = portfolio.get_active_positions()
-            
-            # Build portfolio message
-            portfolio_text = (
-                f"📊 *Portfolio Summary for {command_context.user.profile.display_name}*\n\n"
-                f"*Account Overview:*\n"
-                f"• Total Value: ${portfolio.total_value:,.2f}\n"
-                f"• Cash Balance: ${portfolio.cash_balance:,.2f}\n"
-                f"• Total P&L: ${portfolio.total_pnl:,.2f} "
-            )
-            
-            # Add P&L percentage
-            if portfolio.total_cost_basis > 0:
-                pnl_pct = (portfolio.total_pnl / portfolio.total_cost_basis * 100)
-                pnl_emoji = "📈" if pnl_pct > 0 else "📉" if pnl_pct < 0 else "➡️"
-                portfolio_text += f"({pnl_pct:+.2f}% {pnl_emoji})\n"
-            else:
-                portfolio_text += "(0.00%)\n"
-            
-            portfolio_text += f"• Day Change: ${portfolio.day_change:,.2f}\n\n"
-            
-            # Add positions
-            if active_positions:
-                portfolio_text += f"*Active Positions ({len(active_positions)}):*\n"
-                
-                # Get market data service for live prices
-                from services.market_data import get_market_data_service
-                market_data_service = await get_market_data_service()
-                
-                # Update positions with live prices
-                for position in active_positions[:10]:  # Show top 10 positions
-                    try:
-                        # Fetch current price
-                        quote = await market_data_service.get_quote(position.symbol)
-                        if quote:
-                            # Update position with current price
-                            position.update_price(quote.current_price)
-                        
-                        # Format position display
-                        position_pnl = position.get_total_pnl()
-                        pnl_emoji = "🟢" if position_pnl > 0 else "🔴" if position_pnl < 0 else "⚪"
-                        
-                        portfolio_text += (
-                            f"{pnl_emoji} *{position.symbol}*: {position.quantity:,} shares @ "
-                            f"${position.current_price:.2f} | P&L: ${position_pnl:,.2f}\n"
-                        )
-                    except Exception as e:
-                        logger.warning(f"Failed to update position {position.symbol}: {str(e)}")
-                        # Show position without live price update
-                        portfolio_text += (
-                            f"• *{position.symbol}*: {position.quantity:,} shares @ "
-                            f"${position.current_price:.2f}\n"
-                        )
-                
-                if len(active_positions) > 10:
-                    portfolio_text += f"\n_...and {len(active_positions) - 10} more positions_\n"
-            else:
-                portfolio_text += "*Active Positions:* None\n"
-                portfolio_text += "_Start trading with `/trade` to build your portfolio_\n"
-            
-            portfolio_text += (
-                f"\n*Portfolio Info:*\n"
-                f"• Status: {portfolio.status.value.title()}\n"
-                f"• Created: {portfolio.inception_date.strftime('%Y-%m-%d')}\n"
-                f"• Last Updated: {portfolio.last_updated.strftime('%Y-%m-%d %H:%M UTC')}\n\n"
-                f"💡 *Tip:* Use `/trade` to execute trades"
-            )
-            
-            # Update portfolio in database with live prices
-            await self.db_service.update_portfolio(portfolio)
-            
-            # Send portfolio summary
+            # Send message directing user to App Home
             await asyncio.to_thread(
                 client.chat_postEphemeral,
                 channel=command_context.channel_id,
                 user=command_context.slack_user_id,
-                text=portfolio_text
+                text="📊 *Portfolio Dashboard*\n\n"
+                     "Your portfolio information is available in the *App Home* tab. "
+                     "Click on the bot name in the sidebar or search for 'Jain Global Trading Bot' "
+                     "to access your personalized dashboard with positions, P&L, and trade history."
             )
             
             logger.info(
-<<<<<<< HEAD
-                "Portfolio command processed with live data",
-                user_id=command_context.user.user_id,
-                portfolio_value=float(portfolio.total_value),
-                active_positions=len(active_positions)
+                f"Portfolio command processed | User: {command_context.user.user_id}"
             )
             
         except Exception as e:
-            logger.error(f"Error handling portfolio command: {str(e)}", exc_info=True)
-            raise
-    
-    async def _handle_pm_dashboard_command(self, command_context: CommandContext, client: WebClient) -> None:
-        """Handle /pm-dashboard command - Portfolio Manager multi-portfolio view."""
-        try:
-            # Check if user is a Portfolio Manager or Admin
-            if not command_context.user.has_permission(Permission.VIEW_ALL_PORTFOLIOS):
-                raise CommandAuthorizationError(
-                    "You don't have permission to view the Portfolio Manager dashboard. This feature is only available to Portfolio Managers and Admins.",
-                    Permission.VIEW_ALL_PORTFOLIOS.value
-                )
-            
-            # Get all portfolios
-            all_portfolios = await self.db_service.get_all_portfolios(status=None, limit=50)
-            
-            # Calculate aggregate metrics
-            total_aum = sum(p.total_value for p in all_portfolios)
-            total_cash = sum(p.cash_balance for p in all_portfolios)
-            total_pnl = sum(p.total_pnl for p in all_portfolios)
-            total_traders = len(set(p.user_id for p in all_portfolios))
-            total_positions = sum(len(p.get_active_positions()) for p in all_portfolios)
-            
-            # Build PM dashboard
-            dashboard_text = f"📊 *Portfolio Manager Dashboard*\n\n"
-            dashboard_text += f"*Aggregate Metrics:*\n"
-            dashboard_text += f"• Total AUM: ${total_aum:,.2f}\n"
-            dashboard_text += f"• Cash Balance: ${total_cash:,.2f}\n"
-            dashboard_text += f"• Total P&L: ${total_pnl:,.2f}\n"
-            dashboard_text += f"• Active Traders: {total_traders}\n"
-            dashboard_text += f"• Active Positions: {total_positions}\n\n"
-            
-            # Show top portfolios by P&L
-            sorted_portfolios = sorted(all_portfolios, key=lambda p: p.total_pnl, reverse=True)
-            
-            if sorted_portfolios:
-                dashboard_text += f"*Top Performers:*\n"
-                for i, portfolio in enumerate(sorted_portfolios[:5], 1):
-                    emoji = "🟢" if portfolio.total_pnl > 0 else "🔴" if portfolio.total_pnl < 0 else "⚪"
-                    return_pct = (portfolio.total_pnl / portfolio.initial_balance * 100) if portfolio.initial_balance > 0 else 0
-                    dashboard_text += f"{emoji} {i}. User `{portfolio.user_id[:8]}...` - ${portfolio.total_pnl:,.2f} ({return_pct:.2f}%)\n"
-                
-                dashboard_text += f"\n*All Portfolios:*\n"
-                for portfolio in sorted_portfolios:
-                    emoji = "🟢" if portfolio.total_pnl > 0 else "🔴" if portfolio.total_pnl < 0 else "⚪"
-                    active_pos = len(portfolio.get_active_positions())
-                    dashboard_text += f"{emoji} `{portfolio.user_id[:12]}` | ${portfolio.total_value:,.2f} | {active_pos} positions | P&L: ${portfolio.total_pnl:,.2f}\n"
-            else:
-                dashboard_text += "*No active portfolios yet.*\n"
-            
-            # Add buttons for drill-down
-            blocks = [
-                {
-                    "type": "section",
-                    "text": {"type": "mrkdwn", "text": dashboard_text}
-                },
-                {
-                    "type": "divider"
-                },
-                {
-                    "type": "actions",
-                    "elements": [
-                        {
-                            "type": "button",
-                            "text": {"type": "plain_text", "text": "🔄 Live Trade Feed"},
-                            "action_id": "pm_trade_feed",
-                            "style": "primary"
-                        },
-                        {
-                            "type": "button",
-                            "text": {"type": "plain_text", "text": "⚠️ Risk Alerts"},
-                            "action_id": "pm_risk_alerts"
-                        },
-                        {
-                            "type": "button",
-                            "text": {"type": "plain_text", "text": "🔄 Refresh"},
-                            "action_id": "pm_refresh"
-                        }
-                    ]
-                }
-            ]
-            
-            # Send dashboard
-            await asyncio.to_thread(
-                client.chat_postEphemeral,
-                channel=command_context.channel_id,
-                user=command_context.slack_user_id,
-                blocks=blocks,
-                text=dashboard_text
-=======
-                f"Portfolio command processed | User: {command_context.user.user_id}"
->>>>>>> f9d84839
-            )
-            
-            logger.info(
-                "PM Dashboard accessed",
-                user_id=command_context.user.user_id,
-                role=command_context.user.role.value,
-                total_portfolios=len(all_portfolios),
-                total_aum=float(total_aum)
-            )
-            
-        except CommandAuthorizationError:
-            raise
-        except Exception as e:
-            logger.error(f"Error handling PM dashboard command: {str(e)}", exc_info=True)
+            logger.error(f"Error handling portfolio command: {str(e)}")
             raise
     
     async def _handle_help_command(self, command_context: CommandContext, client: WebClient) -> None:
@@ -1104,16 +863,6 @@
     # Register the regular trade command that shows the proper Block Kit form
     @app.command("/trade")
     def handle_trade_command(ack, body, client, context):
-<<<<<<< HEAD
-        """Handle the /trade slash command."""
-        ack()  # Acknowledge immediately BEFORE async processing
-        import asyncio
-        # Create a dummy ack since we already called it
-        dummy_ack = lambda: None
-        asyncio.run(command_handler.process_command(
-            CommandType.TRADE, body, client, dummy_ack, context
-        ))
-=======
         """Handle the /trade slash command with pre-filled form."""
         ack()  # Acknowledge immediately
         
@@ -1144,47 +893,27 @@
     
     logger.info("✅ Enhanced /trade command registered successfully")
     logger.info("🎯 Features: interactive modal, real-time GMV↔Shares calculations, multiple order types, live price updates")
->>>>>>> f9d84839
     
     @app.command("/portfolio")
-    def handle_portfolio_command(ack, body, client, context):
+    async def handle_portfolio_command(ack, body, client, context):
         """Handle the /portfolio slash command."""
-        ack()  # Acknowledge immediately BEFORE async processing
-        import asyncio
-        dummy_ack = lambda: None
-        asyncio.run(command_handler.process_command(
-            CommandType.PORTFOLIO, body, client, dummy_ack, context
-        ))
-    
-    @app.command("/pm-dashboard")
-    def handle_pm_dashboard_command(ack, body, client, context):
-        """Handle the /pm-dashboard slash command for Portfolio Managers."""
-        ack()  # Acknowledge immediately BEFORE async processing
-        import asyncio
-        dummy_ack = lambda: None
-        asyncio.run(command_handler.process_command(
-            CommandType.PM_DASHBOARD, body, client, dummy_ack, context
-        ))
+        await command_handler.process_command(
+            CommandType.PORTFOLIO, body, client, ack, context
+        )
     
     @app.command("/help")
-    def handle_help_command(ack, body, client, context):
+    async def handle_help_command(ack, body, client, context):
         """Handle the /help slash command."""
-        ack()  # Acknowledge immediately BEFORE async processing
-        import asyncio
-        dummy_ack = lambda: None
-        asyncio.run(command_handler.process_command(
-            CommandType.HELP, body, client, dummy_ack, context
-        ))
+        await command_handler.process_command(
+            CommandType.HELP, body, client, ack, context
+        )
     
     @app.command("/status")
-    def handle_status_command(ack, body, client, context):
+    async def handle_status_command(ack, body, client, context):
         """Handle the /status slash command."""
-        ack()  # Acknowledge immediately BEFORE async processing
-        import asyncio
-        dummy_ack = lambda: None
-        asyncio.run(command_handler.process_command(
-            CommandType.STATUS, body, client, dummy_ack, context
-        ))
+        await command_handler.process_command(
+            CommandType.STATUS, body, client, ack, context
+        )
     
     # Store handler globally for metrics access
     global _command_handler
@@ -1228,8 +957,6 @@
                 'status': CommandType.STATUS,
                 'portfolio': CommandType.PORTFOLIO,
                 'trade': CommandType.TRADE,
-                'pm-dashboard': 'pm-dashboard',
-                'pm dashboard': 'pm-dashboard',
                 'dashboard': 'dashboard',
                 'quote': 'quote'
             }
@@ -1350,24 +1077,6 @@
                 except Exception as e:
                     say(f"🚀 *Trading Interface*\n\nUse: `@TestingTradingBot quote AAPL` for quotes\n\nError: {str(e)}")
                 
-            elif command_text in ['pm-dashboard', 'pm dashboard']:
-                # Portfolio Manager Dashboard - show all portfolios
-                say(f"""
-📊 *Portfolio Manager Dashboard*
-
-To access the full PM dashboard with all trader portfolios, use:
-`/pm-dashboard`
-
-*Features:*
-• View all trader portfolios
-• Aggregate P&L and AUM
-• Top performers ranking
-• Live trade feed
-• Risk alerts
-
-_Note: Requires Portfolio Manager or Admin permissions_
-                """)
-                
             elif command_text == 'dashboard':
                 # Create a simple Block Kit dashboard
                 dashboard_blocks = [
