--- conflicted
+++ resolved
@@ -623,6 +623,18 @@
                         "CONFIRMATION_REQUIRED"
                     )
             
+            # Create trade object
+            trade = Trade(
+                trade_id=str(uuid.uuid4()),
+                user_id=action_context.user.user_id,
+                symbol=trade_data['symbol'],
+                quantity=trade_data['quantity'],
+                trade_type=trade_data['trade_type'],
+                price=trade_data['price'],
+                timestamp=datetime.now(timezone.utc),
+                status=TradeStatus.PENDING
+            )
+            
             # Update modal to show submitting state
             widget_context = self._create_widget_context(action_context)
             widget_context.state = WidgetState.SUBMITTING
@@ -630,85 +642,66 @@
             submitting_modal = self.trade_widget.create_trade_modal(widget_context)
             await self._update_modal(client, action_context.view_id, submitting_modal)
             
-            # Execute trade with complete portfolio update using orchestrator
-            trade, portfolio, execution_report = await self.trading_api_service.execute_trade_with_portfolio_update(
-                user_id=action_context.user.user_id,
-                symbol=trade_data['symbol'],
-                quantity=trade_data['quantity'],
-                trade_type=trade_data['trade_type'].value,
-                channel_id=action_context.channel_id,
-                notes=f"Executed via Slack by {action_context.user.profile.display_name}"
-            )
-            
-            # Send success notification with portfolio update
-            message = (
-                f"✅ *Trade Executed Successfully*\n\n"
-                f"*Trade Details:*\n"
-                f"• Symbol: {trade.symbol}\n"
-                f"• Type: {trade.trade_type.value.title()}\n"
-                f"• Quantity: {trade.quantity:,}\n"
-                f"• Execution Price: {format_money(execution_report.average_fill_price)}\n"
-                f"• Total Value: {format_money(execution_report.total_execution_value)}\n"
-                f"• Commission: {format_money(execution_report.total_commission)}\n"
-                f"• Execution ID: {execution_report.execution_id}\n\n"
-                f"*Portfolio Update:*\n"
-                f"• Total Value: {format_money(portfolio.total_value)}\n"
-                f"• Cash Balance: {format_money(portfolio.cash_balance)}\n"
-                f"• Total P&L: {format_money(portfolio.total_pnl)} ({format_percent(portfolio.total_pnl / portfolio.total_cost_basis * 100 if portfolio.total_cost_basis > 0 else 0)})\n"
-                f"• Active Positions: {len(portfolio.get_active_positions())}\n\n"
-                f"🕐 {trade.timestamp.strftime('%Y-%m-%d %H:%M:%S UTC')}"
-            )
-            
-            await asyncio.to_thread(
-                client.chat_postEphemeral,
-                channel=action_context.channel_id,
-                user=action_context.slack_user_id,
-                text=message
-            )
-            
-            # Send notification to Portfolio Manager if high-risk trade
-            if trade.risk_level in [RiskLevel.HIGH, RiskLevel.CRITICAL]:
-                await self.notification_service.send_high_risk_notification(
-                    client, action_context.user, trade
+            # Log trade to database
+            await self.db_service.log_trade(trade)
+            
+            # Submit trade to trading API
+            execution_result = await self.trading_api_service.execute_trade(trade)
+            
+            # Update trade status based on execution result
+            if execution_result.success:
+                trade.status = TradeStatus.EXECUTED
+                trade.execution_id = execution_result.execution_id
+                
+                # Update position
+                await self.db_service.update_position(
+                    trade.user_id,
+                    trade.symbol,
+                    trade.quantity if trade.trade_type == TradeType.BUY else -trade.quantity,
+                    trade.price,
+                    trade.trade_id
                 )
+                
+                # Send success notification
+                await self._send_trade_success_notification(client, action_context, trade, execution_result)
+                
+            else:
+                trade.status = TradeStatus.FAILED
+                
+                # Send failure notification
+                await self._send_trade_failure_notification(client, action_context, trade, execution_result.error_message)
+            
+            # Update trade in database
+            await self.db_service.update_trade_status(
+                trade.user_id,
+                trade.trade_id,
+                trade.status,
+                {
+                    'execution_id': execution_result.execution_id,
+                    'execution_price': str(execution_result.execution_price) if execution_result.execution_price else None,
+                    'execution_timestamp': execution_result.execution_timestamp.isoformat() if execution_result.execution_timestamp else None,
+                    'error_message': execution_result.error_message
+                }
+            )
             
             # Close modal
             await self._close_modal(client, action_context.view_id)
             
             logger.info(
-                "Trade executed successfully with portfolio update",
+                "Trade submitted successfully",
                 user_id=action_context.user.user_id,
                 trade_id=trade.trade_id,
                 status=trade.status.value,
-                execution_id=execution_report.execution_id,
-                portfolio_value=float(portfolio.total_value),
-                portfolio_pnl=float(portfolio.total_pnl)
+                execution_id=execution_result.execution_id
             )
             
         except ValidationError as e:
             raise ActionValidationError(str(e), "VALIDATION_FAILED")
-        except TradingError as e:
-            # Send failure notification
-            error_message = (
-                f"❌ *Trade Execution Failed*\n\n"
-                f"• Symbol: {trade_data.get('symbol', 'N/A')}\n"
-                f"• Type: {trade_data.get('trade_type', 'N/A').value.title() if trade_data.get('trade_type') else 'N/A'}\n"
-                f"• Quantity: {trade_data.get('quantity', 0):,}\n"
-                f"• Error: {e.message}\n\n"
-                f"Please try again or contact support if the issue persists."
-            )
-            
-            await asyncio.to_thread(
-                client.chat_postEphemeral,
-                channel=action_context.channel_id,
-                user=action_context.slack_user_id,
-                text=error_message
-            )
-            
+        except TradingError:
             # Re-raise trading errors
             raise
         except Exception as e:
-            logger.error(f"Unexpected error submitting trade: {str(e)}", exc_info=True)
+            logger.error(f"Unexpected error submitting trade: {str(e)}")
             raise ActionProcessingError(f"Failed to submit trade: {str(e)}", "TRADE_SUBMIT_FAILED")
     
     async def _handle_confirm_high_risk(self, action_context: ActionContext, client: WebClient) -> None:
@@ -1106,449 +1099,6 @@
             ActionType.CANCEL_TRADE, body, client, ack, context
         )
     
-<<<<<<< HEAD
-    @app.action("buy_stock")
-    async def handle_buy_stock_button(ack, body, client, context):
-        """Handle Buy Stock button click - opens trade modal."""
-        ack()
-        try:
-            from ui.trade_widget import TradeWidget, WidgetContext, WidgetState, UITheme
-            from models.trade import TradeType
-            
-            # Get user info
-            user_id = body['user']['id']
-            trigger_id = body['trigger_id']
-            
-            # Authenticate user
-            user, session = await auth_service.authenticate_slack_user(
-                user_id,
-                body['user'].get('team_id'),
-                body.get('channel', {}).get('id')
-            )
-            
-            # Create widget context with BUY pre-selected
-            widget = TradeWidget()
-            widget_context = WidgetContext(
-                user=user,
-                channel_id=body.get('channel', {}).get('id', ''),
-                trigger_id=trigger_id,
-                state=WidgetState.INITIAL,
-                theme=UITheme.STANDARD
-            )
-            widget_context.trade_type = TradeType.BUY
-            
-            # Create and open modal
-            modal = widget.create_trade_modal(widget_context)
-            
-            await asyncio.to_thread(
-                client.views_open,
-                trigger_id=trigger_id,
-                view=modal
-            )
-            
-            logger.info(f"Buy modal opened for user {user_id}")
-            
-        except Exception as e:
-            logger.error(f"Error opening buy modal: {str(e)}", exc_info=True)
-            await asyncio.to_thread(
-                client.chat_postEphemeral,
-                channel=body.get('channel', {}).get('id'),
-                user=user_id,
-                text=f"❌ Error opening trade form: {str(e)}"
-            )
-    
-    @app.action("sell_stock")
-    async def handle_sell_stock_button(ack, body, client, context):
-        """Handle Sell Stock button click - opens trade modal."""
-        ack()
-        try:
-            from ui.trade_widget import TradeWidget, WidgetContext, WidgetState, UITheme
-            from models.trade import TradeType
-            
-            # Get user info
-            user_id = body['user']['id']
-            trigger_id = body['trigger_id']
-            
-            # Authenticate user
-            user, session = await auth_service.authenticate_slack_user(
-                user_id,
-                body['user'].get('team_id'),
-                body.get('channel', {}).get('id')
-            )
-            
-            # Create widget context with SELL pre-selected
-            widget = TradeWidget()
-            widget_context = WidgetContext(
-                user=user,
-                channel_id=body.get('channel', {}).get('id', ''),
-                trigger_id=trigger_id,
-                state=WidgetState.INITIAL,
-                theme=UITheme.STANDARD
-            )
-            widget_context.trade_type = TradeType.SELL
-            
-            # Create and open modal
-            modal = widget.create_trade_modal(widget_context)
-            
-            await asyncio.to_thread(
-                client.views_open,
-                trigger_id=trigger_id,
-                view=modal
-            )
-            
-            logger.info(f"Sell modal opened for user {user_id}")
-            
-        except Exception as e:
-            logger.error(f"Error opening sell modal: {str(e)}", exc_info=True)
-            await asyncio.to_thread(
-                client.chat_postEphemeral,
-                channel=body.get('channel', {}).get('id'),
-                user=user_id,
-                text=f"❌ Error opening trade form: {str(e)}"
-            )
-    
-    # Dashboard button handlers
-    @app.action("start_trading")
-    def handle_start_trading_button(ack, body, client):
-        """Handle Start Trading button from dashboard."""
-        ack()
-        try:
-            user_id = body['user']['id']
-            channel_id = body.get('channel', {}).get('id', '')
-            
-            # Show trade interface with Buy/Sell buttons
-            blocks = [
-                {
-                    "type": "header",
-                    "text": {"type": "plain_text", "text": "🚀 Trading Interface"}
-                },
-                {
-                    "type": "section",
-                    "text": {"type": "mrkdwn", "text": "*Select a trading action:*"}
-                },
-                {
-                    "type": "actions",
-                    "elements": [
-                        {
-                            "type": "button",
-                            "text": {"type": "plain_text", "text": "📈 Buy Stock"},
-                            "style": "primary",
-                            "action_id": "buy_stock"
-                        },
-                        {
-                            "type": "button",
-                            "text": {"type": "plain_text", "text": "📉 Sell Stock"},
-                            "style": "danger",
-                            "action_id": "sell_stock"
-                        }
-                    ]
-                },
-                {
-                    "type": "context",
-                    "elements": [
-                        {
-                            "type": "mrkdwn",
-                            "text": "🛡️ *Mock Mode:* All trades are simulated for safe testing"
-                        }
-                    ]
-                }
-            ]
-            
-            client.chat_postEphemeral(
-                channel=channel_id,
-                user=user_id,
-                blocks=blocks,
-                text="Trading Interface"
-            )
-            
-            logger.info(f"Start Trading clicked by user {user_id}")
-            
-        except Exception as e:
-            logger.error(f"Error handling start trading: {str(e)}", exc_info=True)
-    
-    @app.action("view_positions")
-    def handle_view_positions_button(ack, body, client):
-        """Handle View Positions button from dashboard."""
-        ack()
-        try:
-            import asyncio
-            from services.database import get_database_service
-            from models.trade import TradeStatus
-            
-            user_id = body['user']['id']
-            channel_id = body.get('channel', {}).get('id', '')
-            
-            # Get database service and fetch portfolio + trades
-            db_service = asyncio.run(get_database_service())
-            portfolio = asyncio.run(db_service.get_or_create_default_portfolio(user_id))
-            trades = asyncio.run(db_service.get_user_trades(user_id, limit=5, status_filter=TradeStatus.EXECUTED))
-            
-            # Build positions message
-            active_positions = portfolio.get_active_positions()
-            
-            message = f"📊 *Your Portfolio*\n\n"
-            message += f"*Account Overview:*\n"
-            message += f"• Cash Balance: ${portfolio.cash_balance:,.2f}\n"
-            message += f"• Total Value: ${portfolio.total_value:,.2f}\n"
-            message += f"• Total P&L: ${portfolio.total_pnl:,.2f}\n\n"
-            
-            if active_positions:
-                message += f"*Active Positions ({len(active_positions)}):*\n"
-                for pos in active_positions[:5]:
-                    pnl = pos.get_total_pnl()
-                    emoji = "🟢" if pnl > 0 else "🔴" if pnl < 0 else "⚪"
-                    message += f"{emoji} *{pos.symbol}*: {pos.quantity:,} shares @ ${pos.current_price:.2f} | P&L: ${pnl:,.2f}\n"
-            else:
-                message += "*Active Positions:* None yet\n"
-            
-            # Add recent trades
-            if trades:
-                message += f"\n*Recent Trades:*\n"
-                for trade in trades[:3]:
-                    action = "BUY" if trade.trade_type.value == 'buy' else "SELL"
-                    emoji = "📥" if action == "BUY" else "📤"
-                    message += f"{emoji} {trade.symbol} - {action} {trade.quantity:,} @ ${trade.price:.2f}\n"
-            
-            client.chat_postEphemeral(
-                channel=channel_id,
-                user=user_id,
-                text=message
-            )
-            
-            logger.info(f"View Positions clicked by user {user_id}")
-            
-        except Exception as e:
-            logger.error(f"Error handling view positions: {str(e)}", exc_info=True)
-            try:
-                client.chat_postEphemeral(
-                    channel=channel_id,
-                    user=user_id,
-                    text=f"❌ Error loading positions: {str(e)}"
-                )
-            except:
-                pass
-    
-    @app.action("settings")
-    def handle_settings_button(ack, body, client):
-        """Handle Settings button from dashboard."""
-        ack()
-        try:
-            user_id = body['user']['id']
-            channel_id = body.get('channel', {}).get('id', '')
-            
-            # Show settings options
-            blocks = [
-                {
-                    "type": "header",
-                    "text": {"type": "plain_text", "text": "⚙️ Settings"}
-                },
-                {
-                    "type": "section",
-                    "text": {
-                        "type": "mrkdwn",
-                        "text": "*Trading Bot Settings*\n\nYour current settings:"
-                    }
-                },
-                {
-                    "type": "section",
-                    "fields": [
-                        {
-                            "type": "mrkdwn",
-                            "text": "*Mode:*\nMock Trading"
-                        },
-                        {
-                            "type": "mrkdwn",
-                            "text": "*Starting Balance:*\n$100,000"
-                        },
-                        {
-                            "type": "mrkdwn",
-                            "text": "*Risk Level:*\nMedium"
-                        },
-                        {
-                            "type": "mrkdwn",
-                            "text": "*Notifications:*\nEnabled"
-                        }
-                    ]
-                },
-                {
-                    "type": "divider"
-                },
-                {
-                    "type": "context",
-                    "elements": [
-                        {
-                            "type": "mrkdwn",
-                            "text": "💡 Settings customization coming soon!"
-                        }
-                    ]
-                }
-            ]
-            
-            client.chat_postEphemeral(
-                channel=channel_id,
-                user=user_id,
-                blocks=blocks,
-                text="Settings"
-            )
-            
-            logger.info(f"Settings clicked by user {user_id}")
-            
-        except Exception as e:
-            logger.error(f"Error handling settings: {str(e)}", exc_info=True)
-    
-    # Portfolio Manager Dashboard button handlers
-    @app.action("pm_trade_feed")
-    def handle_pm_trade_feed(ack, body, client):
-        """Handle PM Trade Feed button - show all trades from all users."""
-        ack()
-        try:
-            import asyncio
-            from services.database import get_database_service
-            from models.trade import TradeStatus
-            
-            user_id = body['user']['id']
-            channel_id = body.get('channel', {}).get('id', '')
-            
-            # Get database service and fetch all recent trades
-            db_service = asyncio.run(get_database_service())
-            
-            # Get all portfolios to find all users
-            all_portfolios = asyncio.run(db_service.get_all_portfolios(limit=50))
-            
-            # Collect trades from all users
-            all_trades = []
-            for portfolio in all_portfolios:
-                user_trades = asyncio.run(db_service.get_user_trades(
-                    portfolio.user_id, 
-                    limit=10, 
-                    status_filter=TradeStatus.EXECUTED
-                ))
-                all_trades.extend(user_trades)
-            
-            # Sort by execution time (most recent first)
-            all_trades.sort(key=lambda t: t.execution_time or t.created_at, reverse=True)
-            
-            # Build trade feed message
-            message = f"🔄 *Live Trade Feed*\n\n"
-            message += f"*Recent Trades Across All Traders:*\n\n"
-            
-            if all_trades:
-                for trade in all_trades[:15]:  # Show last 15 trades
-                    action = "BUY" if trade.trade_type.value == 'buy' else "SELL"
-                    emoji = "📥" if action == "BUY" else "📤"
-                    timestamp = trade.execution_time.strftime("%H:%M") if trade.execution_time else "N/A"
-                    message += f"{emoji} `{timestamp}` | `{trade.user_id[:8]}` | {action} {trade.quantity:,} {trade.symbol} @ ${trade.price:.2f}\n"
-            else:
-                message += "_No trades yet_\n"
-            
-            client.chat_postEphemeral(
-                channel=channel_id,
-                user=user_id,
-                text=message
-            )
-            
-            logger.info(f"PM Trade Feed viewed by {user_id}, showing {len(all_trades)} trades")
-            
-        except Exception as e:
-            logger.error(f"Error handling PM trade feed: {str(e)}", exc_info=True)
-            try:
-                client.chat_postEphemeral(
-                    channel=channel_id,
-                    user=user_id,
-                    text=f"❌ Error loading trade feed: {str(e)}"
-                )
-            except:
-                pass
-    
-    @app.action("pm_risk_alerts")
-    def handle_pm_risk_alerts(ack, body, client):
-        """Handle PM Risk Alerts button - show portfolios with concentration/risk issues."""
-        ack()
-        try:
-            import asyncio
-            from services.database import get_database_service
-            
-            user_id = body['user']['id']
-            channel_id = body.get('channel', {}).get('id', '')
-            
-            # Get all portfolios
-            db_service = asyncio.run(get_database_service())
-            all_portfolios = asyncio.run(db_service.get_all_portfolios(limit=50))
-            
-            # Analyze risk
-            alerts = []
-            
-            for portfolio in all_portfolios:
-                active_positions = portfolio.get_active_positions()
-                
-                # Check concentration (position > 20% of portfolio)
-                for pos in active_positions:
-                    position_value = pos.quantity * pos.current_price
-                    concentration = (position_value / portfolio.total_value * 100) if portfolio.total_value > 0 else 0
-                    
-                    if concentration > 20:
-                        alerts.append(f"⚠️ User `{portfolio.user_id[:8]}`: {pos.symbol} is {concentration:.1f}% of portfolio (>${position_value:,.0f})")
-                
-                # Check negative P&L > 10%
-                if portfolio.total_pnl < 0:
-                    loss_pct = abs(portfolio.total_pnl / portfolio.initial_balance * 100) if portfolio.initial_balance > 0 else 0
-                    if loss_pct > 10:
-                        alerts.append(f"🔴 User `{portfolio.user_id[:8]}`: Portfolio down {loss_pct:.1f}% (${portfolio.total_pnl:,.2f})")
-                
-                # Check too many positions (> 15)
-                if len(active_positions) > 15:
-                    alerts.append(f"📊 User `{portfolio.user_id[:8]}`: {len(active_positions)} active positions (diversification risk)")
-            
-            # Build alert message
-            message = f"⚠️ *Risk Alerts*\n\n"
-            
-            if alerts:
-                message += "*Active Alerts:*\n"
-                for alert in alerts[:10]:  # Show top 10 alerts
-                    message += f"• {alert}\n"
-            else:
-                message += "✅ *No risk alerts*\nAll portfolios are within normal parameters.\n"
-            
-            message += f"\n_Showing {len(alerts)} alert(s) across {len(all_portfolios)} portfolio(s)_"
-            
-            client.chat_postEphemeral(
-                channel=channel_id,
-                user=user_id,
-                text=message
-            )
-            
-            logger.info(f"PM Risk Alerts viewed by {user_id}, {len(alerts)} alerts found")
-            
-        except Exception as e:
-            logger.error(f"Error handling PM risk alerts: {str(e)}", exc_info=True)
-            try:
-                client.chat_postEphemeral(
-                    channel=channel_id,
-                    user=user_id,
-                    text=f"❌ Error loading risk alerts: {str(e)}"
-                )
-            except:
-                pass
-    
-    @app.action("pm_refresh")
-    def handle_pm_refresh(ack, body, client):
-        """Handle PM Refresh button - reload dashboard."""
-        ack()
-        try:
-            user_id = body['user']['id']
-            channel_id = body.get('channel', {}).get('id', '')
-            
-            client.chat_postEphemeral(
-                channel=channel_id,
-                user=user_id,
-                text="🔄 Refreshing dashboard...\n\nPlease use `/pm-dashboard` to reload with latest data."
-            )
-            
-            logger.info(f"PM Dashboard refresh requested by {user_id}")
-            
-        except Exception as e:
-            logger.error(f"Error handling PM refresh: {str(e)}", exc_info=True)
-=======
     @app.action("buy_shares")
     async def handle_buy_shares(ack, body, client, context):
         """Handle buy shares button click."""
@@ -1890,7 +1440,6 @@
                     logger.info(f"Fallback message sent: {fallback_response.get('ok', False)}")
             except Exception as fallback_error:
                 logger.error(f"Even fallback message failed: {str(fallback_error)}")
->>>>>>> f9d84839
     
     # Modal submission handlers
     @app.view("trade_modal")
@@ -1907,21 +1456,8 @@
             ActionType.CONFIRM_HIGH_RISK, body, client, ack, context
         )
     
-<<<<<<< HEAD
-    # Generic action handler - TEMPORARILY DISABLED (was causing regex errors)
-    # @app.action({"action_id": {"type": "regex", "pattern": r".*"}})
-    # async def handle_generic_action(ack, body, client, context):
-    #     """Handle any unhandled actions."""
-    #     ack()
-    #     logger.warning(
-    #         "Unhandled action received",
-    #         action_id=body.get('actions', [{}])[0].get('action_id', 'unknown'),
-    #         callback_id=body.get('callback_id', 'unknown')
-    #     )
-=======
     # Note: Generic catch-all handler removed to prevent conflicts with specific handlers
     # Specific action handlers are registered in their respective modules
->>>>>>> f9d84839
     
     # Store handler globally for metrics access
     global _action_handler
